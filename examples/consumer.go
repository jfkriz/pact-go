--- conflicted
+++ resolved
@@ -21,11 +21,8 @@
 		Port:     6666, // Ensure this port matches the daemon port!
 		Consumer: "MyConsumer",
 		Provider: "MyProvider",
-<<<<<<< HEAD
 		LogLevel: "DEBUG",
-=======
 		Host:     "localhost",
->>>>>>> 01b2fedd
 	}
 	defer pact.Teardown()
 
