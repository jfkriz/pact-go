--- conflicted
+++ resolved
@@ -2,10 +2,7 @@
 
 import (
 	"fmt"
-<<<<<<< HEAD
-=======
 	"log"
->>>>>>> 87c47834
 )
 
 // VerifyRequest contains the verification params.
